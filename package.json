{
  "name": "puppeteer-screen-recorder",
  "version": "2.0.2",
  "description": "A puppeteer Plugin that uses the native chrome devtool protocol for capturing video frame by frame. Also supports an option to follow pages that are opened by the current page object",
  "main": "build/main/index.js",
  "typings": "build/main/index.d.ts",
  "module": "build/module/index.js",
  "repository": "https://github.com/prasanaworld/puppeteer-screen-recorder",
  "author": {
    "name": "Prasana Kannan",
    "url": "https://www.linkedin.com/in/prasanakannan/"
  },
  "homepage": "https://prasanaworld.github.io/puppeteer-screen-recorder/",
  "license": "MIT",
  "keywords": [
    "puppeteer",
    "screen",
    "screen recorder",
    "video capture",
    "video recorder",
    "test case capture",
    "video",
    "record",
    "cast",
    "shot",
    "video",
    "record",
    "puppeteer",
    "pptr",
    "pptr.dev",
    "automatic",
    "automation",
    "screen cast",
    "devtool",
    "devtool protocol",
    "screen frame",
    "screeencast",
    "screeencasts",
    "screeenCasts",
    "screeenCast",
    "headless",
    "headfull",
    "FFMPEG"
  ],
  "scripts": {
    "example": "ts-node src/example/index.ts",
    "example:debug": "npm run example -- --inspect",
    "build": "run-p build:*",
    "build:main": "tsc -p tsconfig.json",
    "build:module": "tsc -p tsconfig.module.json",
    "fix": "run-s fix:*",
    "fix:prettier": "prettier \"src/**/*.ts\" --write",
    "fix:lint": "eslint src --ext .ts --fix",
    "test": "run-s build test:*",
    "test:lint": "eslint src --ext .ts",
    "test:prettier": "prettier \"src/**/*.ts\" --list-different",
    "test:unit": "nyc --silent ava",
    "check-cli": "run-s test diff-integration-tests check-integration-tests",
    "check-integration-tests": "run-s check-integration-test:*",
    "diff-integration-tests": "mkdir -p diff && rm -rf diff/test && cp -r test diff/test && rm -rf diff/test/test-*/.git && cd diff && git init --quiet && git add -A && git commit --quiet --no-verify --allow-empty -m 'WIP' && echo '\\n\\nCommitted most recent integration test output in the \"diff\" directory. Review the changes with \"cd diff && git diff HEAD\" or your preferred git diff viewer.'",
    "watch:build": "tsc -p tsconfig.json -w",
    "watch:test": "nyc --silent ava --watch",
    "cov": "run-s build test:unit cov:html cov:lcov && open-cli coverage/index.html",
    "cov:html": "nyc report --reporter=html",
    "cov:lcov": "nyc report --reporter=lcov",
    "cov:send": "run-s cov:lcov && codecov",
    "cov:check": "nyc report && nyc check-coverage --lines 100 --functions 100 --branches 100",
    "doc": "run-s doc:html && open-cli build/docs/index.html",
    "doc:html": "typedoc src/ --exclude **/*.spec.ts --excludePrivate --target ES6 --mode file --out build/docs",
    "doc:json": "typedoc src/ --exclude **/*.spec.ts --excludePrivate --target ES6 --mode file --json build/docs/typedoc.json",
    "doc:publish": "gh-pages -m \"[ci skip] Updates\" -d build/docs",
    "version": "standard-version",
    "reset-hard": "git clean -dfx && npm i",
    "prepare-release": "run-s test doc:html version doc:publish",
    "ci": "run-s reset-hard doc:html version doc:publish"
  },
  "engines": {
    "node": ">=10"
  },
  "dependencies": {
<<<<<<< HEAD
=======
    "@ffmpeg-installer/ffmpeg": "^1.1.0",
>>>>>>> 863f5fcb
    "fluent-ffmpeg": "^2.1.2"
  },
  "optionalDependencies": {
    "@ffmpeg-installer/ffmpeg": "^1.0.20"
  },
  "peerDependencies": {
    "puppeteer": ">=5.5.0"
  },
  "devDependencies": {
    "puppeteer": "^6.0.0",
    "@ava/typescript": "^1.1.1",
    "@istanbuljs/nyc-config-typescript": "^1.0.1",
    "@types/node": "^14.14.13",
    "@typescript-eslint/eslint-plugin": "^4.0.1",
    "@typescript-eslint/parser": "^4.0.1",
    "ava": "^3.12.1",
    "codecov": "^3.5.0",
    "cspell": "^4.1.0",
    "cz-conventional-changelog": "^3.3.0",
    "eslint": "^7.8.0",
    "eslint-config-prettier": "^6.11.0",
    "eslint-plugin-eslint-comments": "^3.2.0",
    "eslint-plugin-functional": "^3.0.2",
    "eslint-plugin-import": "^2.22.0",
    "gh-pages": "^3.1.0",
    "npm-run-all": "^4.1.5",
    "nyc": "^15.1.0",
    "open-cli": "^6.0.1",
    "prettier": "^2.1.1",
    "standard-version": "^9.0.0",
    "ts-node": "^9.0.0",
    "typedoc": "^0.19.0",
    "typescript": "^4.0.2"
  },
  "files": [
    "build/main",
    "build/module",
    "!**/*.spec.*",
    "!**/*.json",
    "CHANGELOG.md",
    "LICENSE",
    "README.md"
  ],
  "ava": {
    "failFast": true,
    "timeout": "60s",
    "typescript": {
      "rewritePaths": {
        "src/": "build/main/"
      }
    },
    "files": [
      "!build/module/**"
    ]
  },
  "config": {
    "commitizen": {
      "path": "cz-conventional-changelog"
    }
  },
  "prettier": {
    "singleQuote": true
  },
  "nyc": {
    "extends": "@istanbuljs/nyc-config-typescript",
    "exclude": [
      "**/*.spec.js"
    ]
  }
}<|MERGE_RESOLUTION|>--- conflicted
+++ resolved
@@ -78,14 +78,10 @@
     "node": ">=10"
   },
   "dependencies": {
-<<<<<<< HEAD
-=======
-    "@ffmpeg-installer/ffmpeg": "^1.1.0",
->>>>>>> 863f5fcb
     "fluent-ffmpeg": "^2.1.2"
   },
   "optionalDependencies": {
-    "@ffmpeg-installer/ffmpeg": "^1.0.20"
+    "@ffmpeg-installer/ffmpeg": "^1.1.0"
   },
   "peerDependencies": {
     "puppeteer": ">=5.5.0"
